//
//  BskyEmbedRecord.swift
//
//
//  Created by Christopher Jr Riley on 2024-01-26.
//

import Foundation

// MARK: - Main definition
/// The main data model definition for record embeds.
///
/// - Note: According to the AT Protocol specifications: "A representation of a record embedded in
/// a Bluesky record (eg, a post). For example, a quote-post, or sharing a feed generator record."
///
/// - SeeAlso: This is based on the [`app.bsky.embed.record`][github] lexicon.
///
/// [github]: https://github.com/bluesky-social/atproto/blob/main/lexicons/app/bsky/embed/record.json
public struct EmbedRecord: Codable {
    /// The identifier of the lexicon.
    ///
    /// - Warning: The value must not change.
    public let type: String = "app.bsky.embed.record"
    /// The strong reference of the record.
    public let record: StrongReference

    enum CodingKeys: String, CodingKey {
        case type = "$type"
        case record
    }
}

// MARK: -
/// A data model for a view definition.
///
/// - SeeAlso: This is based on the [`app.bsky.embed.record`][github] lexicon.
///
/// [github]: https://github.com/bluesky-social/atproto/blob/main/lexicons/app/bsky/embed/record.json
public struct EmbedRecordView: Codable {
    /// The identifier of the lexicon.
    ///
    /// - Warning: The value must not change.
    public let type: String = "app.bsky.embed.record#view"
    /// The record of a specific type.
    public let record: RecordViewUnion

    enum CodingKeys: String, CodingKey {
        case type = "$type"
        case record
    }
}

/// A data model for a record definition in an embed.
///
/// - SeeAlso: This is based on the [`app.bsky.embed.record`][github] lexicon.
///
/// [github]: https://github.com/bluesky-social/atproto/blob/main/lexicons/app/bsky/embed/record.json
public struct ViewRecord: Codable {
    /// The identifier of the lexicon.
    ///
    /// - Warning: The value must not change.
    public let type: String = "app.bsky.embed.record#viewRecord"
    /// The URI of the record.
    public let recordURI: String
    /// The CID of the record.
    public let cidHash: String
    /// The creator of the record.
    public let author: ActorProfileViewBasic
    // TODO: Find out what specific type falls under this variable.
    /// The value of the record.
    ///
    /// - Note: According to the AT Protocol specifications: "The record data itself."
    public let value: UnknownType
    /// An array of labels attached to the record.
    public let labels: [Label]?
    /// The number of replies for the record. Optional.
    public let replyCount: Int?
    /// The number of reposts for the record. Optional.
    public let repostCount: Int?
    /// The number of likes for the record. Optional.
    public let likeCount: Int?
    /// An array of embed views of various types.
    public let embeds: [EmbedViewUnion]?
    /// The date the record was last indexed.
    @DateFormatting public var indexedAt: Date

    public init(recordURI: String, cidHash: String, author: ActorProfileViewBasic, value: UnknownType, labels: [Label]?, replyCount: Int?,
                repostCount: Int?, likeCount: Int?, embeds: [EmbedViewUnion]?, indexedAt: Date) {
        self.recordURI = recordURI
        self.cidHash = cidHash
        self.author = author
        self.value = value
        self.labels = labels
        self.replyCount = replyCount
        self.repostCount = repostCount
        self.likeCount = likeCount
        self.embeds = embeds
        self._indexedAt = DateFormatting(wrappedValue: indexedAt)
    }

    public init(from decoder: any Decoder) throws {
        let container = try decoder.container(keyedBy: CodingKeys.self)

        self.recordURI = try container.decode(String.self, forKey: .recordURI)
        self.cidHash = try container.decode(String.self, forKey: .cidHash)
        self.author = try container.decode(ActorProfileViewBasic.self, forKey: .author)
        self.value = try container.decode(UnknownType.self, forKey: .value)
        self.labels = try container.decodeIfPresent([Label].self, forKey: .labels)
        self.replyCount = try container.decodeIfPresent(Int.self, forKey: .replyCount)
        self.repostCount = try container.decodeIfPresent(Int.self, forKey: .repostCount)
        self.likeCount = try container.decodeIfPresent(Int.self, forKey: .likeCount)
        self.embeds = try container.decodeIfPresent([EmbedViewUnion].self, forKey: .embeds)
        self.indexedAt = try container.decode(DateFormatting.self, forKey: .indexedAt).wrappedValue
    }

    public func encode(to encoder: any Encoder) throws {
        var container = encoder.container(keyedBy: CodingKeys.self)

        try container.encode(self.recordURI, forKey: .recordURI)
        try container.encode(self.cidHash, forKey: .cidHash)
        try container.encode(self.author, forKey: .author)
        try container.encode(self.value, forKey: .value)
        try container.encodeIfPresent(self.labels, forKey: .labels)
        try container.encodeIfPresent(self.replyCount, forKey: .replyCount)
        try container.encodeIfPresent(self.repostCount, forKey: .repostCount)
        try container.encodeIfPresent(self.likeCount, forKey: .likeCount)
        try container.encodeIfPresent(self.embeds, forKey: .embeds)
        try container.encode(self._indexedAt, forKey: .indexedAt)
    }

    enum CodingKeys: String, CodingKey {
        case type = "$type"
        case recordURI = "uri"
        case cidHash = "cid"
        case author
<<<<<<< HEAD
        case value = "value"
        case labels = "labels"
=======
        case value
        case labels
>>>>>>> 24106331
        case replyCount
        case repostCount
        case likeCount
        case embeds = "embeds"
        case indexedAt
    }
}

/// A data model for a definition of a record that was unable to be found.
///
/// - SeeAlso: This is based on the [`app.bsky.embed.record`][github] lexicon.
///
/// [github]: https://github.com/bluesky-social/atproto/blob/main/lexicons/app/bsky/embed/record.json
public struct ViewNotFound: Codable {
    /// The URI of the record.
    public let recordURI: String
    /// Indicates whether the record was found.
    public let isRecordNotFound: Bool

    enum CodingKeys: String, CodingKey {
        case recordURI = "uri"
        case isRecordNotFound = "notFound"
    }
}

/// A data model for a definition of a record that has been blocked.
///
/// - SeeAlso: This is based on the [`app.bsky.embed.record`][github] lexicon.
///
/// [github]: https://github.com/bluesky-social/atproto/blob/main/lexicons/app/bsky/embed/record.json
public struct ViewBlocked: Codable {
    /// The URI of the record.
    public let recordURI: String
    /// Indicates whether the record has been blocked.
    public let isRecordBlocked: Bool
    /// The author of the record.
    public let recordAuthor: FeedBlockedAuthor

    enum CodingKeys: String, CodingKey {
        case recordURI = "uri"
        case isRecordBlocked = "blocked"
        case recordAuthor = "author"
    }
}

// MARK: - Union types
/// A reference containing the list of the status of a record.
///
/// - SeeAlso: This is based on the [`app.bsky.embed.record`][github] lexicon.
///
/// [github]: https://github.com/bluesky-social/atproto/blob/main/lexicons/app/bsky/embed/record.json
public enum RecordViewUnion: Codable {
    /// A normal record type.
    case viewRecord(ViewRecord)
    /// A record that may not have been found.
    case viewNotFound(ViewNotFound)
    /// A record that may have been blocked.
    case viewBlocked(ViewBlocked)
    /// A generator view.
    case generatorView(FeedGeneratorView)
    /// A list view.
    case listView(GraphListView)
    /// A labeler view.
    case labelerView(LabelerView)

    public init(from decoder: Decoder) throws {
        let container = try decoder.singleValueContainer()

        if let value = try? container.decode(ViewRecord.self) {
            self = .viewRecord(value)
        } else if let value = try? container.decode(ViewNotFound.self) {
            self = .viewNotFound(value)
        } else if let value = try? container.decode(ViewBlocked.self) {
            self = .viewBlocked(value)
        } else if let value = try? container.decode(FeedGeneratorView.self) {
            self = .generatorView(value)
        } else if let value = try? container.decode(GraphListView.self) {
            self = .listView(value)
        } else if let value = try? container.decode(LabelerView.self) {
            self = .labelerView(value)
        } else {
            throw DecodingError.typeMismatch(
                RecordViewUnion.self, DecodingError.Context(
                    codingPath: decoder.codingPath, debugDescription: "Unknown RecordViewUnion type"))
        }
    }

    public func encode(to encoder: Encoder) throws {
        var container = encoder.singleValueContainer()

        switch self {
            case .viewRecord(let viewRecord):
                try container.encode(viewRecord)
            case .viewNotFound(let viewRecord):
                try container.encode(viewRecord)
            case .viewBlocked(let viewRecord):
                try container.encode(viewRecord)
            case .generatorView(let viewRecord):
                try container.encode(viewRecord)
            case .listView(let viewRecord):
                try container.encode(viewRecord)
            case .labelerView(let labelerView):
                try container.encode(labelerView)
        }
    }
}<|MERGE_RESOLUTION|>--- conflicted
+++ resolved
@@ -133,13 +133,8 @@
         case recordURI = "uri"
         case cidHash = "cid"
         case author
-<<<<<<< HEAD
-        case value = "value"
-        case labels = "labels"
-=======
         case value
         case labels
->>>>>>> 24106331
         case replyCount
         case repostCount
         case likeCount
