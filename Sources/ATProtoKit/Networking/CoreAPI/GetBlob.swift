--- conflicted
+++ resolved
@@ -10,18 +10,11 @@
 extension ATProtoKit {
     /// Retrieves a blob from a given record.
     ///
-<<<<<<< HEAD
-    /// - Parameter blobQuery: An object containing the `atDID` and `cidHash` of the blob.
-    /// - Returns: A `Result` containing a `Data` object on success or an `Error` on failure.
-    public static func getBlob(from blobQuery: BlobQuery, pdsURL: String = "https://bsky.social") async -> Result<Data, Error> {
-        guard let requestURL = URL(string: "\(pdsURL)/xrpc/com.atproto.sync.getBlob") else {
-=======
     /// - Parameter blobQuery: An object containing the `accountDID` and `cidHash` of the blob.
     /// - Returns: A `Result` containing `Data` on success or `Error` on failure.
     public static func getBlob(from blobQuery: BlobQuery, pdsURL: String? = "https://bsky.social") async -> Result<Data, Error> {
         guard let sessionURL = pdsURL,
               let requestURL = URL(string: "\(sessionURL)/xrpc/com.atproto.sync.getBlob") else {
->>>>>>> 60143bbd
             print("Failure")
             return .failure(URIError.invalidFormat)
         }
