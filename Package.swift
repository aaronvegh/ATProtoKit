// swift-tools-version: 5.9
// The swift-tools-version declares the minimum version of Swift required to build this package.

import PackageDescription

let package = Package(
    name: "ATProtoKit",
    platforms: [
        .iOS(.v15),
        .macOS(.v12),
        .tvOS(.v15),
        .visionOS(.v1),
        .watchOS(.v8)
    ],
    products: [
        // Products define the executables and libraries a package produces, making them visible to other packages.
        .library(
            name: "ATProtoKit",
            targets: ["ATProtoKit"]),
    ],
    dependencies: [
<<<<<<< HEAD
        .package(url: "https://github.com/scinfu/SwiftSoup.git", from: "2.7.0"),
        .package(url: "https://github.com/MasterJ93/swift-log-oslog.git", branch: "master")
=======
        .package(url: "https://github.com/apple/swift-docc-plugin", from: "1.3.0"),
        .package(url: "https://github.com/scinfu/SwiftSoup.git", from: "2.7.0")
>>>>>>> a4a1f8b4
    ],
    targets: [
        // Targets are the basic building blocks of a package, defining a module or a test suite.
        // Targets can depend on other targets in this package and products from dependencies.
        .target(
            name: "ATProtoKit",
          dependencies: [
            "SwiftSoup",
            .product(name: "LoggingOSLog", package: "swift-log-oslog")
        ])
//        .testTarget(
//            name: "ATProtoKitTests",
//            dependencies: ["ATProtoKit"]),
    ]
)<|MERGE_RESOLUTION|>--- conflicted
+++ resolved
@@ -19,13 +19,10 @@
             targets: ["ATProtoKit"]),
     ],
     dependencies: [
-<<<<<<< HEAD
         .package(url: "https://github.com/scinfu/SwiftSoup.git", from: "2.7.0"),
-        .package(url: "https://github.com/MasterJ93/swift-log-oslog.git", branch: "master")
-=======
+        .package(url: "https://github.com/MasterJ93/swift-log-oslog.git", branch: "master"),
         .package(url: "https://github.com/apple/swift-docc-plugin", from: "1.3.0"),
-        .package(url: "https://github.com/scinfu/SwiftSoup.git", from: "2.7.0")
->>>>>>> a4a1f8b4
+        .package(url: "https://github.com/apple/swift-log.git", from: "1.0.0")
     ],
     targets: [
         // Targets are the basic building blocks of a package, defining a module or a test suite.
@@ -34,7 +31,7 @@
             name: "ATProtoKit",
           dependencies: [
             "SwiftSoup",
-            .product(name: "LoggingOSLog", package: "swift-log-oslog")
+            "Logging"
         ])
 //        .testTarget(
 //            name: "ATProtoKitTests",
